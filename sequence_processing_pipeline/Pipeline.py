from json import load as json_load
from json import loads as json_loads
from json.decoder import JSONDecodeError
from os import makedirs, listdir, walk
from os.path import join, exists, isdir, basename
from metapool import (load_sample_sheet, AmpliconSampleSheet, is_blank,
                      parse_project_name, SAMPLE_NAME_KEY, QIITA_ID_KEY,
                      PROJECT_SHORT_NAME_KEY, PROJECT_FULL_NAME_KEY,
                      CONTAINS_REPLICATES_KEY)
from metapool.plate import ErrorMessage, WarningMessage
from sequence_processing_pipeline.Job import Job
from sequence_processing_pipeline.PipelineError import PipelineError
import logging
from re import sub, findall, search, match
import sample_sheet
import pandas as pd
from collections import defaultdict
from datetime import datetime
from xml.etree import ElementTree as ET
from metapool.prep import PREP_MF_COLUMNS


logging.basicConfig(format='%(asctime)s - %(message)s', level=logging.INFO)

_PROJECT_NAME_KEY = 'project_name'

class InstrumentUtils():
    types = {'A': 'NovaSeq 6000', 'D': 'HiSeq 2500', 'FS': 'iSeq',
             'K': 'HiSeq 4000', 'LH': 'NovaSeq X Plus', 'M': 'MiSeq',
             'MN': 'MiniSeq',
             # SN – RapidRun which is HiSeq 2500
             'SN': 'RapidRun'}

    @staticmethod
    def get_instrument_id(run_directory):
        run_info = join(run_directory, 'RunInfo.xml')

        if not exists(run_info):
            raise ValueError(f"'{run_info}' doesn't exist")

        with open(run_info) as f:
            # Instrument element should appear in all valid RunInfo.xml
            # files.
            return ET.fromstring(f.read()).find('Run/Instrument').text

    @staticmethod
    def get_instrument_type(run_directory):
        # extract all letters at the beginning of the string, stopping
        # at the first digit.
        code = match(r"^(.*?)\d.*",
                     InstrumentUtils.get_instrument_id(run_directory))

        if code is None:
            raise ValueError("Could not determine instrument code")
        else:
            code = code.group(1)

        # map instrument code to a name string and return it, if possible.
        try:
            return InstrumentUtils.types[code]
        except KeyError:
            raise ValueError(f"Instrument code '{code}' is of unknown type")

    @staticmethod
    def get_date(run_directory):
        run_info = join(run_directory, 'RunInfo.xml')

        if not exists(run_info):
            raise ValueError(f"'{run_info}' doesn't exist")

        with open(run_info) as f:
            # Date element should appear in all valid RunInfo.xml
            # files.
            date_string = ET.fromstring(f.read()).find('Run/Date').text

        # date is recorded in RunInfo.xml in various formats. Iterate
        # through all known formats until the date is properly parsed.

        # For now, assume timestamps w/Z are not actually in 'Zulu' or
        # UTC time w/out confirming the machines were actually set for
        # and/or reporting UTC time.
        formats = ["%y%m%d", "%Y-%m-%dT%H:%M:%s", "%Y-%m-%dT%H:%M:%SZ",
                   "%m/%d/%Y %I:%M:%S %p"]

        for format in formats:
            try:
                date = datetime.strptime(date_string, format)
                return str(date.date())
            except ValueError:
                # assume ValueErrors are due to incorrect format, rather than
                # incorrect value from the XML file.
                pass

        raise ValueError(f"'{date_string}' could not be parsed")


class Pipeline:
    _CONTROLS_SIF_SUFFIX = '_blanks.tsv'

    # TODO: replace these with spp_metadata package call based on qiimp2
    sif_header = [SAMPLE_NAME_KEY, 'collection_timestamp', 'elevation',
                  'empo_1', 'empo_2', 'empo_3',
                  'empo_4', 'env_biome', 'env_feature',
                  'env_material', 'env_package', 'geo_loc_name',
                  'host_subject_id', 'latitude', 'longitude',
                  'sample_type', 'scientific_name', 'taxon_id',
                  'description', 'title', 'dna_extracted',
                  'physical_specimen_location', 'physical_specimen_remaining']

    sif_defaults = [None, None, 193,
                    'Control', 'Negative', 'Sterile water blank',
                    'Sterile water blank', 'urban biome', 'research facility',
                    'sterile water', 'misc environment', 'USA:CA:San Diego',
                    None, 32.5, -117.25,
                    'control blank', 'metagenome', 256318,
                    None, None, 'TRUE',
                    'UCSD', 'FALSE']

    mapping_file_columns = {SAMPLE_NAME_KEY, 'barcode', 'center_name',
                            'center_project_name',
                            'experiment_design_description',
                            'instrument_model',
                            'library_construction_protocol',
                            'platform', 'run_center', 'run_date', 'run_prefix',
                            'runid', 'sample_plate', 'sequencing_meth',
                            'linker', 'primer', 'primer_plate', 'well_id_384',
                            'plating', 'extractionkit_lot', 'extraction_robot',
                            'tm1000_8_tool', 'primer_date', 'mastermix_lot',
                            'water_lot', 'processing_robot', 'tm300_8_tool',
                            'tm50_8_tool', _PROJECT_NAME_KEY, 'orig_name',
                            'well_description', 'pcr_primers', 'target_gene',
                            'tm10_8_tool', 'target_subfragment', 'well_id_96'}

    METAGENOMIC_PTYPE = 'Metagenomic'
    METATRANSCRIPTOMIC_PTYPE = 'Metatranscriptomic'
    AMPLICON_PTYPE = 'Amplicon'

    pipeline_types = {METAGENOMIC_PTYPE, AMPLICON_PTYPE,
                      METATRANSCRIPTOMIC_PTYPE}

    METAGENOMIC_ATYPE = 'Metagenomic'
    METATRANSCRIPTOMIC_ATYPE = 'Metatranscriptomic'
    AMPLICON_ATYPE = 'TruSeq HT'

    assay_types = [AMPLICON_ATYPE, METAGENOMIC_ATYPE, METATRANSCRIPTOMIC_ATYPE]

    @staticmethod
    def make_sif_fname(run_id, full_project_name):
        # TODO: the problem with this structure is that there's no clear way
        #  to figure out, for an arbitrary sif fname, where the run id ends and
        #  where the project name begins because single underscores are used as
        #  internal elements in both run ids and project names :(
        return f'{run_id}_{full_project_name}{Pipeline._CONTROLS_SIF_SUFFIX}'

    @staticmethod
    def is_sif_fp(fp):
        return fp.endswith(Pipeline._CONTROLS_SIF_SUFFIX)

    # get study_id from sif_file_name ...something_14385_blanks.tsv
    @staticmethod
    def get_qiita_id_from_sif_fp(fp):
        fname = basename(fp)
        temp_name = fname.replace(Pipeline._CONTROLS_SIF_SUFFIX, '')

        # This is a kind of hacky use of parse_project_name since
        # it is passing in something that *ends in* a project name but is not
        # all a project name (see above re no clear way to get just the
        # project name out of the sif name without knowing the internal
        # details of a project name format). So this is a bit of a hack, but at
        # least it is limiting the number of places in the code that know the
        # details of project name format.
        hacky_name_pieces_dict = parse_project_name(temp_name)
        return hacky_name_pieces_dict[QIITA_ID_KEY]

    def __init__(self, configuration_file_path, run_id, sample_sheet_path,
                 mapping_file_path, output_path, qiita_job_id, pipeline_type):
        """
        Initialize Pipeline object w/configuration information.
        :param configuration_file_path: Path to configuration.json file.
        :param run_id: Used w/search_paths to locate input run_directory.
        :param sample_sheet_path: Path to sample-sheet.
        :param mapping_file_path: Path to mapping file.
        :param output_path: Path where all pipeline-generated files live.
        :param qiita_job_id: Qiita Job ID creating this Pipeline.
        :param pipeline_type: Pipeline type ('Amplicon', 'Metagenomic', etc.)
        """
        if sample_sheet_path is not None and mapping_file_path is not None:
            raise PipelineError("sample_sheet_path or mapping_file_path "
                                "must be defined, but not both.")

        if sample_sheet_path is None and mapping_file_path is None:
            raise PipelineError("sample_sheet_path or mapping_file_path "
                                "must be defined, but not both.")

        if pipeline_type not in Pipeline.pipeline_types:
            raise PipelineError(f"'{type}' is not a valid pipeline type.")

        self.pipeline_type = pipeline_type

        self.configuration_file_path = configuration_file_path

        # along with configuration profiles, a 'general' configuration file
        # is needed to provide the search paths to the run-directories. These
        # are used to locate the run-directory specified and parse the required
        # files to select the right configuration profile.
        try:
            f = open(configuration_file_path)
            self.configuration = json_load(f)
            f.close()
        except TypeError:
            raise PipelineError('configuration_file_path cannot be None')
        except FileNotFoundError:
            raise PipelineError(f'{configuration_file_path} does not '
                                'exist.')
        except JSONDecodeError:
            raise PipelineError(f'{configuration_file_path} is not a '
                                'valid json file')

        if run_id is None:
            raise PipelineError('run_id cannot be None')

        for key in ['search_paths', 'archive_path', 'amplicon_search_paths',
                    'profiles_path']:
            if key not in self.configuration:
                raise PipelineError(f"'{key}' is not a key in "
                                    f"{self.configuration_file_path}")

        # If our extended validate() method discovers any warnings or
        # Errors, it will raise a PipelineError and return them w/in the
        # error message as a single string separated by '\n'.
        self.warnings = []
        self._directory_check(output_path, create=False)
        self.output_path = output_path
        self.run_id = run_id
        self.qiita_job_id = qiita_job_id
        self.pipeline = []

        if sample_sheet_path:
            self.search_paths = self.configuration['search_paths']
            self.sample_sheet = self._validate_sample_sheet(sample_sheet_path)
            self.mapping_file = None
        else:
            self.search_paths = self.configuration['amplicon_search_paths']
            self.mapping_file = self._validate_mapping_file(mapping_file_path)
            # unlike _validate_sample_sheet() which returns a SampleSheet
            # object that stores the path to the file it was created from,
            # _validate_mapping_file() just returns a DataFrame. Store the
            # path to the original mapping file itself as well.
            self.mapping_file_path = mapping_file_path
            self.sample_sheet = None

        self.run_dir = self._search_for_run_dir()

        # required files for successful operation
        # both RTAComplete.txt and RunInfo.xml should reside in the root of
        # the run directory.
        required_files = ['RTAComplete.txt', 'RunInfo.xml']
        for some_file in required_files:
            if not exists(join(self.run_dir, some_file)):
                raise PipelineError("required file '%s' is not present." %
                                    some_file)

        # verify that RunInfo.xml file is readable.
        try:
            fp = open(join(self.run_dir, 'RunInfo.xml'))
            fp.close()
        except PermissionError:
            raise PipelineError('RunInfo.xml is present, but not readable')

        if self.mapping_file is not None:
            # create dummy sample-sheet
            output_fp = join(output_path, 'dummy_sample_sheet.csv')
            self.generate_dummy_sample_sheet(self.run_dir, output_fp)
            self.sample_sheet = output_fp

        self._configure_profile()

    def identify_reserved_words(self, words):
        '''
        Returns a list of words that should not appear as column names in any
        project referenced in the Pipeline's sample-sheet/pre-prep file.
        :param words: A list of words that may include reserved words.
        :return: A list of words that are already reserved in upper, lower,
                 and mixed cases.
        '''

        # Only strings used as column names in pre-prep files are currently
        # considered 'reserved' as loading a pre-prep file containing these
        # column names will fail if one or more of the strings already appears
        # as a column name in a study's sample metadata table.

        # This implementation assumes some understanding of metapool's impl,
        # specifically how the proper set of prep-info file columns are
        # generated. For now the functionality will be defined here as this
        # area of metapool is currently in flux.
        if self.mapping_file is not None:
            reserved = PREP_MF_COLUMNS
        else:
            # results will be dependent on SheetType and SheetVersion of
            # the sample-sheet. Since all columns in a prep-info file are
            # lower()ed before writing out to file, the word must be
            # reserved in all case forms. e.g.: 'Sample_Well' and 'Sample_well'
            # are both forms of 'sample_well'.
            reserved = [x.lower() for x in
                        self.sample_sheet.CARRIED_PREP_COLUMNS] + \
                        self.sample_sheet.GENERATED_PREP_COLUMNS

        return list(set([x.lower() for x in words]) & set(reserved))

    def _configure_profile(self):
        # extract the instrument type from self.run_dir and the assay type
        # from self.sample_sheet (or self.mapping_file).
        instr_type = InstrumentUtils.get_instrument_type(self.run_dir)

        if isinstance(self.sample_sheet, str):
            # if self.sample_sheet is a file instead of a KLSampleSheet()
            # type, then this is an Amplicon run.
            assay_type = Pipeline.AMPLICON_ATYPE
        else:
            assay_type = self.sample_sheet.Header['Assay']
            if assay_type not in Pipeline.assay_types:
                raise ValueError(f"'{assay_type} is not a valid Assay type")

        # open the configuration profiles directory as specified by
        # profiles_path in the configuration.json file. parse each json into
        # a nested dictionary keyed by (instrument-type, assay-type) as
        # specified by the values inside each json.
        profile_dir = self.configuration['profiles_path']

        if not exists(profile_dir):
            raise ValueError(f"'{profile_dir}' doesn't exist")

        # profiles directory can be arbitrarily nested to help organize
        # profiles; profiles can also be named arbitrarily. Non-JSON files
        # such as notes can be in the directory as well. The only assertion
        # is that all JSON files found will be of the profile format, discussed
        # below.
        profile_paths = []
        for root, dirs, files in walk(profile_dir):
            for some_file in files:
                some_path = join(root, some_file)
                if some_path.endswith('.json'):
                    profile_paths.append(some_path)

        # There must be at least one valid profile for the Pipeline to
        # continue operation.
        if not profile_paths:
            raise ValueError(f"'{profile_dir}' doesn't contain profile files")

        profiles = []

        for profile_path in profile_paths:
            with open(profile_path, 'r') as f:
                # open each profile and perform minimum validation on its
                # contents.
                contents = json_load(f)

                # all files must contain a root element 'profile'. This helps
                # to identify it as a profile, rather than another type of
                # JSON file.
                if 'profile' not in contents:
                    raise ValueError("'profile' is not an attribute in "
                                     f"'{profile_path}'")

                # the 'profile' attribute must have a dictionary as its value.
                # all profiles must contain 'instrument_type' and 'assay_type',
                if 'instrument_type' not in contents['profile']:
                    raise ValueError("'instrument_type' is not an attribute "
                                     f"in '{profile_path}'.profile")

                if 'assay_type' not in contents['profile']:
                    raise ValueError("'assay_type' is not an attribute "
                                     f"in '{profile_path}'.profile")

                profiles.append(contents)

        selected_profile = None

        for profile in profiles:
            i_type = profile['profile']['instrument_type']
            a_type = profile['profile']['assay_type']

            if i_type == instr_type and a_type == assay_type:
                selected_profile = profile
                break

        if selected_profile is None:
            raise ValueError(f"a matching profile ({instr_type}, {assay_type}"
                             ") was not found. Please notify an administrator")

        self.config_profile = selected_profile

    def _search_for_run_dir(self):
        # this method will catch a run directory as well as its products
        # directory, which also has the same name. Hence, return the
        # shortest matching path as that will at least return the right
        # path between the two.
        results = []

        for search_path in self.search_paths:
            logging.debug(f'Searching {search_path} for {self.run_id}')
            for entry in listdir(search_path):
                some_path = join(search_path, entry)
                # ensure some_path never ends in '/'
                some_path = some_path.rstrip('/')
                if isdir(some_path) and some_path.endswith(self.run_id):
                    logging.debug(f'Found {some_path}')
                    results.append(some_path)

        if results:
            results.sort(key=lambda s: len(s))
            return results[0]

        raise PipelineError(f"A run-dir for '{self.run_id}' could not be "
                            "found")

    def _directory_check(self, directory_path, create=False):
        if exists(directory_path):
            logging.debug("directory '%s' exists." % directory_path)
        else:
            if create:
                try:
                    makedirs(directory_path, exist_ok=True)
                except OSError as e:
                    # this is a known potential error. Re-raise it as a
                    # PipelineError, so it gets handled in the same location
                    # as the others.
                    raise PipelineError(str(e))
            else:
                raise PipelineError("directory_path '%s' does not exist." %
                                    directory_path)

    def run(self, callback=None):
        """
        Run all jobs added to Pipeline in the order they were added.
        :param callback: Optional function to call and upstate status with.
        :param callback(jid=): string identifying the current running process.
        :param callback(status=): a string message or description.
        :return:
        """
        for job in self.pipeline:
            job.run(callback=callback)

    def add(self, job):
        """
        Add a job to the Pipeline
        :param Job: A Job object
        :return: None
        """
        if isinstance(job, Job):
            self.pipeline.append(job)
        else:
            raise PipelineError("object is not a Job object.")

    def _validate_sample_sheet(self, sample_sheet_path):
        """
        Performs additional validation for sample-sheet on top of metapool.
        :return: If successful, a valid sample-sheet. Raises descriptive
                 PipelineError() on all failures. Warning messages are
                 appended to self.warnings.
        """
        # validate the sample-sheet using metapool package.
        sheet = load_sample_sheet(sample_sheet_path)

        msgs = sheet.quiet_validate_and_scrub_sample_sheet()

        if any([isinstance(m, ErrorMessage) for m in msgs]):
            # msgs will contain both ErrorMessages and WarningMessages.
            # we want to identify if there are any messages and if so, create
            # a separate list for them. An Error should only be raised on
            # Error messages and in this case, all error messages should be
            # concatenated.
            errors = [x for x in msgs if isinstance(x, ErrorMessage)]

            if errors:
                msgs = [str(x).replace('ErrorMessage: ', '') for x in msgs]
                msgs = 'Sample-sheet contains errors:\n' + '\n'.join(msgs)
                raise PipelineError(msgs)
            else:
                raise PipelineError('Cannot parse sample-sheet.')
        else:
            # perform extended validation based on required fields for
            # seqpro, and other issues encountered.
            bioinformatics = sheet.Bioinformatics
            if 'library_construction_protocol' not in bioinformatics:
                msgs.append(ErrorMessage("column 'library_construction_protoco"
                                         "l' not found in Bioinformatics secti"
                                         "on"))
            if 'experiment_design_description' not in bioinformatics:
                msgs.append(ErrorMessage("column 'experiment_design_descriptio"
                                         "n' not found in Bioinformatics secti"
                                         "on"))

            if sheet.Header['Assay'] not in Pipeline.assay_types:
                msgs.append(ErrorMessage("Valid Assay values are "
                                         f"{Pipeline.assay_types}"))

            # look for duplicate samples. metapool will allow two rows w/the
            # same lane and sample_id if one or more other columns are
            # different. However seqpro expects the tuple (lane, sample_id) to
            # be unique for indexing.
            unique_indexes = []
            for item in sheet.samples:
                unique_index = f'{item.lane}_{item.sample_id}'
                if unique_index in unique_indexes:
                    msgs.append(ErrorMessage("A sample already exists with la"
                                             f"ne {item.lane} and sample-id "
                                             f"{item.sample_id}"))
                else:
                    unique_indexes.append(unique_index)

            errors = [x for x in msgs if isinstance(x, ErrorMessage)]

            if errors:
                msgs = [str(x).replace('ErrorMessage: ', '') for x in msgs]
                msgs = 'Sample-sheet contains errors:\n' + '\n'.join(msgs)
                raise PipelineError(msgs)

            # return a valid sample-sheet, and preserve any warning
            # messages
            self.warnings += [str(x) for x in msgs if
                              isinstance(x, WarningMessage)]
            return sheet

    def _validate_mapping_file(self, mapping_file_path):
        """
        Performs validation for mapping-files.
        :return: If successful, a valid mapping-file. Raises descriptive
                 PipelineError() on all failures. Warning messages are
                 appended to self.warnings.
        """
        try:
            df = pd.read_csv(mapping_file_path, delimiter='\t', dtype=str)
        except pd.errors.ParserError:
            raise PipelineError('Cannot parse mapping-file.')

        # first, detect any duplicate column names, regardless of any mixed-
        # capitalization, and notify the user.
        d = defaultdict(list)
        for column in df.columns:
            d[column.lower()].append(column)

        # generate a list of all unique column names that appear more than
        # once, regardless of capitalization. Then generate a list containing
        # lists of duplicate column names in their original case to report to
        # the user.
        dupes = [d[column] for column in
                 [col for col in d.keys() if len(d[col]) > 1]]

        if dupes:
            # column-names are case-insensitive, and must be unique.
            # return groups of duplicate column names (differentiated only by
            # a different mixed-case) to the user.
            raise PipelineError("Mapping-file contains duplicate columns: "
                                "%s" % ', '.join([str(tpl) for tpl in dupes]))

        # if columns are unique, determine if any columns are missing and/or
        # unexpected and notify the user.
        obs = set(df.columns.str.lower())

        # Note that Pipeline.mapping_file_columns is expected to be all lower-
        # case.

        # if an expected column is missing in observed, that is an error.
        # Note that since a mapping-file is just a DataFrame, there isn't a
        # distinction between a mapping-file that is missing n columns and has
        # n additional columns and a dataframe that is not a mapping-file at
        # all. This method assumes an external test has determined that the
        # file is a mapping-file already.
        missing_columns = Pipeline.mapping_file_columns - obs
        if missing_columns:
            raise PipelineError("Mapping-file is missing columns: "
                                "%s" % ', '.join(sorted(missing_columns)))

        # if an observed column is unexpected, that is a warning.
        unexpected_columns = obs - Pipeline.mapping_file_columns
        if unexpected_columns:
            self.warnings += [("Mapping-file contains additional columns: "
                               "%s" % ', '.join(unexpected_columns))]

        # rename all columns to their lower-case versions.
        # we will want to return this version to the user.
        df.columns = df.columns.str.lower()

        return df

    def generate_sample_info_files(self, addl_info=None):
        """
        Generate sample-information files in self.output_path.
        :param addl_info: A df of (sample-name, project-name) pairs.
        :return: A list of paths to sample-information-files.
        """
        if self.mapping_file is not None:
            # Generate a list of BLANKs for each project.
            temp_df = self.mapping_file[[SAMPLE_NAME_KEY, _PROJECT_NAME_KEY]]
            temp_df_as_dicts_list = temp_df.to_dict(orient='records')
            blanks_dicts_list = []
            for record in temp_df_as_dicts_list:
                if is_blank(record[SAMPLE_NAME_KEY]):
                    new_record = record.copy()
                    proj_info = parse_project_name(record[_PROJECT_NAME_KEY])
                    new_record.pop(_PROJECT_NAME_KEY)
                    new_record.update(proj_info)
                    blanks_dicts_list.append(new_record)
                # endif this is a blank
            # next record from mapping file df
            df = pd.DataFrame(blanks_dicts_list)
        else:
            controls = self.sample_sheet.get_denormalized_controls_list()
            df = pd.DataFrame(controls)

            # TODO: take this commented stuff out after testing
            # # Aggregate all data into a DataFrame
            # data = [[x['Sample_ID'], x['Sample_Project']] for
            #         x in self.sample_sheet.samples]
            # df = pd.DataFrame(data, columns=['sample_name', 'project_name'])

        # After discussion with Charlie, I don't think this is necessary. When
        # qp-klp calls this method, it sends in all the qiita sample names for
        # the project, from which this method was adding any blanks into
        # the sif file it creates--but qp-klp later filters back OUT any blanks
        # in the sif that are also already in qiita.
        # if addl_info is not None:
        #     df = pd.concat([df, addl_info],
        #                    ignore_index=True).drop_duplicates()

        projects = df[PROJECT_FULL_NAME_KEY].unique()

        paths = []
        for project in projects:
            curr_fname = self.make_sif_fname(self.run_id, project)
            curr_fp = join(self.output_path, curr_fname)
            paths.append(curr_fp)

            controls_in_proj_df = df.loc[df[PROJECT_FULL_NAME_KEY] == project]

            # TODO: remove this loop and replace with spp_metadata call at end
            for column, default_value in zip(Pipeline.sif_header,
                                             Pipeline.sif_defaults):
                # ensure all defaults are converted to strings.
                controls_in_proj_df[column] = str(default_value)
            # next metadata col/value

            # generate values for the four columns that must be
            # determined from sample-sheet information.
            TEMP_KEY = 'temp_name'
            controls_in_proj_df['title'] = \
                parse_project_name(project)[QIITA_ID_KEY]
            controls_in_proj_df[TEMP_KEY] = \
                controls_in_proj_df[SAMPLE_NAME_KEY].str.replace("_", ".")
            controls_in_proj_df['host_subject_id'] = controls_in_proj_df[TEMP_KEY]
            controls_in_proj_df['description'] = controls_in_proj_df[TEMP_KEY]
            controls_in_proj_df.drop(columns=[TEMP_KEY], inplace=True)
            controls_in_proj_df['collection_timestamp'] = \
                self.get_date_from_run_id()

            controls_in_proj_df.to_csv(curr_fp, sep='\t', index=False)

            # spp_metadata.write_extended_spp_metadata(
            #     controls_in_proj_df, self.output_path, curr_fname)

        # samples = list(df.to_records(index=False))
        # paths = []
        # for project in projects:
        #     samples_in_proj = [x for x, y in samples if y == project]
        #     some_path = join(self.output_path,
        #                      f'{self.run_id}_{project}_blanks.tsv')
        #     paths.append(some_path)
        #     with open(some_path, 'w') as f:
        #         # write out header to disk
        #         f.write('\t'.join(Pipeline.sif_header) + '\n')
        #
        #         # TODO: is anything actually being populated with 'EMPTY`?
        #         #  I can't find that being set anywhere ...
        #         # for now, populate values that can't be derived from the
        #         # sample-sheet w/'EMPTY'.
        #         for sample in samples_in_proj:
        #             row = {}
        #             for column, default_value in zip(Pipeline.sif_header,
        #                                              Pipeline.sif_defaults):
        #                 # ensure all defaults are converted to strings.
        #                 row[column] = str(default_value)
        #
        #             # overwrite default title w/sample_project name, minus
        #             # Qiita ID.
        #             # TODO: replace with call to metapool's remove_qiita_id
        #             row['title'] = sub(r'_\d+$', r'', project)
        #
        #             # generate values for the four columns that must be
        #             # determined from sample-sheet information.
        #
        #             # convert 'BLANK14_10F' to 'BLANK14.10F', etc.
        #             row['sample_name'] = sample.replace('_', '.')
        #             row['host_subject_id'] = sample.replace('_', '.')
        #             row['description'] = sample.replace('_', '.')
        #             row['collection_timestamp'] = self.get_date_from_run_id()
        #
        #             row = [row[x] for x in Pipeline.sif_header]
        #             f.write('\t'.join(row) + '\n')

        return paths

    def get_date_from_run_id(self):
        # assume all run_ids begin with coded datestamp:
        # 210518_...
        # allow exception if substrings cannot convert to int
        # or if array indexes are out of bounds.
        year = int(self.run_id[0:2]) + 2000
        month = int(self.run_id[2:4])
        day = int(self.run_id[4:6])
        return f'{year}-{month}-{day}'

    def get_sample_ids(self):
        '''
        Returns list of sample-ids sourced from sample-sheet or pre-prep file
        :return: list of sample-ids
        '''

        # test for self.mapping_file, since self.sample_sheet will be
        # defined in both cases.
        if self.mapping_file is not None:
            results = list(self.mapping_file.sample_name)
        else:
            results = [x.Sample_ID for x in self.sample_sheet.samples]

        return results

    def get_sample_names(self, project_name=None):
        '''
        Returns list of sample-names sourced from sample-sheet or pre-prep file
        :param project_name: If None, return all sample-names.
        :return: list of sample-names
        '''
        # test for self.mapping_file, since self.sample_sheet will be
        # defined in both cases.
        if self.mapping_file is not None:
            return self._get_sample_names_from_mapping_file(project_name)
        else:
            return self._get_sample_names_from_sample_sheet(project_name)

    def _get_sample_names_from_sample_sheet(self, project_name):
        if project_name is None:
            return [x.Sample_Name for x in self.sample_sheet.samples]
        else:
            # Since the project-name is stored in an internal variable
            # in a third-party library, convert the data structure to
            # JSON using the exposed method and obtain from the result.
            jsn = json_loads(self.sample_sheet.to_json())

            results = []

            for sample in jsn['Data']:
                # handle case where project_name includes an appended qiita-id.
                if sample['Sample_Project'] == project_name:
                    results.append(sample['Sample_Name'])
                    continue

                # handle case where project_name does not include a qiita-id.
                # exact matching is required for cases where one project name
                # in a sheet is a superset of another project in the same
                # sheet.
                m = search(r'^(.+)_(\d+)$', sample['Sample_Project'])
                if m[1] == project_name:
                    results.append(sample['Sample_Name'])

            return results

    def get_orig_names_from_sheet(self, project_name):
        if project_name is None:
            results = [x.orig_name for x in self.sample_sheet.samples]
            # eliminate inavoidable duplicates and sort.
            return sorted(set(results))
        else:
            # Since the project-name is stored in an internal variable
            # in a third-party library, convert the data structure to
            # JSON using the exposed method and obtain from the result.
            jsn = json_loads(self.sample_sheet.to_json())

            results = []

            for sample in jsn['Data']:
                # handle case where project_name includes an appended qiita-id.
                if sample['Sample_Project'] == project_name:
                    results.append(sample['orig_name'])
                    continue

                # handle case where project_name does not include a qiita-id.
                # exact matching is required for cases where one project name
                # in a sheet is a superset of another project in the same
                # sheet.
                m = search(r'^(.+)_(\d+)$', sample['Sample_Project'])
                if m[1] == project_name:
                    results.append(sample['orig_name'])

            return sorted(set(results))

    def _get_sample_names_from_mapping_file(self, project_name):
        if project_name is None:
            return list(self.mapping_file.sample_name)
        else:
            df = self.mapping_file[self.mapping_file[_PROJECT_NAME_KEY] ==
                                   project_name]
            return list(df[SAMPLE_NAME_KEY])

    def _parse_project_name(self, project_name, short_names):
        """
        Split fully-qualified project_name into a project_name and a qiita-id
        if possible. Else return project_name and None.
        :param project_name: A fully-qualified project name e.g: Feist_1161.
        :param short_names: True returns orig. value. False returns name only.
        :return: Tuple (project-name, qiita-id)
        """
        # The main functionality of this method has been replaced by this call
        # to metapool's parse_project_name, but I can't guarantee this function
        # isn't used somewhere else in the codebase, so I'm not deleting it.
        proj_info = parse_project_name(project_name)

        if short_names is False:
            # return the fully-qualified project name w/Qiita ID.
            return project_name, proj_info[QIITA_ID_KEY]
        else:
            # return the project's name and qiita_id
            return proj_info[PROJECT_SHORT_NAME_KEY], proj_info[QIITA_ID_KEY]

    def get_project_info(self, short_names=False):
        # test for self.mapping_file, since self.sample_sheet will be
        # defined in both cases.
        results = []

        contains_replicates = None
        if self.mapping_file is not None:
            if CONTAINS_REPLICATES_KEY in self.mapping_file:
                contains_replicates = True
            else:
                contains_replicates = False

            sample_project_map = {pn: _df.sample_name.values for pn, _df in
                                  self.mapping_file.groupby(_PROJECT_NAME_KEY)}
            projects_info = \
                {p: parse_project_name(p) for p in sample_project_map}
        else:
<<<<<<< HEAD
            projects_info = self.sample_sheet.get_projects_details()
        # if this is/isn't a mapping file

        proj_name_key = PROJECT_SHORT_NAME_KEY if short_names \
            else PROJECT_FULL_NAME_KEY
        for _, curr_project_info in projects_info.items():
            curr_dict = {
                _PROJECT_NAME_KEY: curr_project_info[proj_name_key],
                QIITA_ID_KEY: curr_project_info[QIITA_ID_KEY]
            }

            curr_contains_reps = \
                contains_replicates if contains_replicates is not None else \
                curr_project_info.get(CONTAINS_REPLICATES_KEY, False)
            curr_dict[CONTAINS_REPLICATES_KEY] = curr_contains_reps
            results.append(curr_dict)
        # next project
=======
            bioinformatics = self.sample_sheet.Bioinformatics
            for res in bioinformatics.to_dict('records'):
                p_name, q_id = self._parse_project_name(res['Sample_Project'],
                                                        short_names)

                # parsed SampleSheet() objects should now contain only
                # boolean values in contains_replicates column.

                contains_replicates = False

                if 'contains_replicates' in res:
                    if res['contains_replicates'] is True:
                        contains_replicates = True

                results.append({'project_name': p_name,
                                'qiita_id': q_id,
                                'contains_replicates': contains_replicates})
>>>>>>> 22791b8f

        return results

    @staticmethod
    def is_mapping_file(mapping_file_path):
        """
        Returns True if file follows basic mapping-file format.
        """
        try:
            df = pd.read_csv(mapping_file_path, delimiter='\t', dtype=str)
        except pd.errors.ParserError:
            return False

        # if the expected subset of columns required for a mapping-file
        # are present, then consider this a mapping file, even if it's
        # an invalid one.
        exp_columns = frozenset({'barcode', 'tm1000_8_tool',
                                 'extraction_robot', 'pcr_primers'})

        return set(df.columns.str.lower()).issuperset(exp_columns)

    @staticmethod
    def is_sample_sheet(sample_sheet_path):
        '''
        Returns True if file follows basic sample-sheet format.
        '''

        # Check to see if the file begins w/[Header].
        # Ignoring any legacy comments.
        with open(sample_sheet_path, 'r') as f:
            line = f.readline()
            while line:
                if line.startswith('#'):
                    line = f.readline()
                else:
                    break

            if line.startswith('[Header]'):
                return True

        return False

    def _generate_dummy_sample_sheet(self, first_read, last_read,
                                     indexed_reads, dummy_sample_id):
        # create object and initialize header
        sheet = AmpliconSampleSheet()
        sheet.Header['IEMFileVersion'] = '4'
        sheet.Header['Date'] = '10/27/22'
        sheet.Header['Workflow'] = 'GenerateFASTQ'
        sheet.Header['Application'] = 'FASTQ Only'
        sheet.Header['Assay'] = 'TruSeq HT'
        sheet.Header['Description'] = 'test_run'
        sheet.Header['Chemistry'] = 'Amplicon'

        # generate override_cycles string
        tmp = [f"N{x['NumCycles']}" for x in indexed_reads]
        tmp = ';'.join(tmp)
        override_cycles = f"Y{first_read};{tmp};Y{last_read}"

        # set Reads and Settings according to input values
        # we'll get this from the code on the server
        sheet.Reads = [first_read, last_read]
        sheet.Settings['OverrideCycles'] = override_cycles
        sheet.Settings['MaskShortReads'] = '1'
        sheet.Settings['CreateFastqForIndexReads'] = '1'

        dummy_samples = {'Sample_ID': dummy_sample_id,
                         'Sample_Plate': '',
                         'Sample_Well': '',
                         'I7_Index_ID': '',
                         'index': '',
                         'I5_Index_ID': '',
                         'index2': ''
                         }
        sheet.add_sample(sample_sheet.Sample(dummy_samples))

        # contacts won't matter for the dummy sample-sheet.
        contacts = [['c2cowart@ucsd.edu', 'SomeProject'],
                    ['antgonza@gmail.com', 'AnotherProject']]

        # we'll get these from input parameters as well.
        contacts = pd.DataFrame(columns=['Email', 'Sample_Project'],
                                data=contacts)
        sheet.Contact = contacts

        # add a dummy sample.
        samples = [[dummy_sample_id, 'NA', 'NA',
                    'FALSE', 'FALSE', '14782']]

        samples = pd.DataFrame(columns=['Project', 'ForwardAdapter',
                                        'ReverseAdapter', 'PolyGTrimming',
                                        'HumanFiltering', 'QiitaID'],
                               data=samples)

        sheet.Bioinformatics = samples

        return sheet

    def generate_dummy_sample_sheet(self, run_dir, output_fp):
        if exists(run_dir):
            reads = self.process_run_info_file(join(run_dir, 'RunInfo.xml'))
        else:
            raise ValueError("run_dir %s not found." % run_dir)

        # assumptions are first and last reads are non-indexed and there
        # are always two. Between them there is either 1 or 2 indexed
        # reads. If this is not true, raise an Error.

        if len(reads) < 3 or len(reads) > 4:
            # there must be a first and last read w/a minimum of one read
            # in the middle and maximum two in the middle.
            raise ValueError("RunInfo.xml contains abnormal reads.")

        first_read = reads.pop(0)
        last_read = reads.pop()

        if (first_read['IsIndexedRead'] is True or
                last_read['IsIndexedRead'] is True):
            raise ValueError("RunInfo.xml contains abnormal reads.")

        # confirm the interior read(s) are indexed ones.
        for read in reads:
            if read['IsIndexedRead'] is False:
                raise ValueError("RunInfo.xml contains abnormal reads.")

        dummy_sample_id = basename(run_dir) + '_SMPL1'

        sheet = self._generate_dummy_sample_sheet(first_read['NumCycles'],
                                                  last_read['NumCycles'],
                                                  reads, dummy_sample_id)

        with open(output_fp, 'w') as f:
            sheet.write(f, 1)

    def process_run_info_file(self, run_info_fp):
        def process_reads(reads):
            # extract all read elements as a list.
            # the contents of each Read element are highly regular.
            # for now, process w/out installing xml2dict or other
            # library into Qiita env.
            found = findall('<Read (.+?) />', reads)

            results = []
            for item in found:
                attributes = item.split(' ')
                d = {}
                for attribute in attributes:
                    k, v = attribute.split('=')
                    if k in ['NumCycles', 'Number']:
                        v = int(v.strip('"'))
                    elif k in ['IsIndexedRead']:
                        v = v.strip('"')
                        v = False if v == 'N' else True
                    else:
                        raise ValueError("Unknown key: %s" % k)
                    d[k] = v
                results.append(d)

            return results

        with open(run_info_fp, 'r') as f:
            s = f.read()
            reads = search('<Reads>(.+?)</Reads>', s.replace('\n', ''))
            if reads:
                result = reads.group(1)
            else:
                raise ValueError("Cannot extract read information")
            return process_reads(result)<|MERGE_RESOLUTION|>--- conflicted
+++ resolved
@@ -839,7 +839,6 @@
             projects_info = \
                 {p: parse_project_name(p) for p in sample_project_map}
         else:
-<<<<<<< HEAD
             projects_info = self.sample_sheet.get_projects_details()
         # if this is/isn't a mapping file
 
@@ -857,25 +856,6 @@
             curr_dict[CONTAINS_REPLICATES_KEY] = curr_contains_reps
             results.append(curr_dict)
         # next project
-=======
-            bioinformatics = self.sample_sheet.Bioinformatics
-            for res in bioinformatics.to_dict('records'):
-                p_name, q_id = self._parse_project_name(res['Sample_Project'],
-                                                        short_names)
-
-                # parsed SampleSheet() objects should now contain only
-                # boolean values in contains_replicates column.
-
-                contains_replicates = False
-
-                if 'contains_replicates' in res:
-                    if res['contains_replicates'] is True:
-                        contains_replicates = True
-
-                results.append({'project_name': p_name,
-                                'qiita_id': q_id,
-                                'contains_replicates': contains_replicates})
->>>>>>> 22791b8f
 
         return results
 
